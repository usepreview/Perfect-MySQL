--- conflicted
+++ resolved
@@ -284,12 +284,7 @@
 	func testQueryStmt2() {
 		let mysql = rawMySQL
 		XCTAssert(mysql.query(statement: "DROP TABLE IF EXISTS all_data_types"))
-		
-<<<<<<< HEAD
-		let qres = mysql.query(statement: "CREATE TABLE `all_data_types` (`varchar` VARCHAR( 32 ),\n`tinyint` TINYINT,\n`text` TEXT,\n`date` DATE,\n`smallint` SMALLINT,\n`mediumint` MEDIUMINT,\n`int` INT,\n`bigint` BIGINT,\n`ubigint` BIGINT UNSIGNED,\n`float` FLOAT( 10, 2 ),\n`double` DOUBLE,\n`decimal` DECIMAL( 10, 2 ),\n`datetime` DATETIME,\n`timestamp` TIMESTAMP,\n`time` TIME,\n`year` YEAR,\n`char` CHAR( 10 ),\n`tinyblob` TINYBLOB,\n`tinytext` TINYTEXT,\n`blob` BLOB,\n`mediumblob` MEDIUMBLOB,\n`mediumtext` MEDIUMTEXT,\n`longblob` LONGBLOB,\n`longtext` LONGTEXT,\n`enum` ENUM( '1', '2', '3' ),\n`set` SET( '1', '2', '3' ),\n`bool` BOOL,\n`binary` BINARY( 20 ),\n`varbinary` VARBINARY( 20 ) ) ENGINE = MYISAM")
-=======
 		let qres = mysql.query(statement: "CREATE TABLE `all_data_types` (`varchar` VARCHAR( 22 ),\n`tinyint` TINYINT,\n`text` TEXT,\n`date` DATE,\n`smallint` SMALLINT,\n`mediumint` MEDIUMINT,\n`int` INT,\n`bigint` BIGINT,\n`ubigint` BIGINT UNSIGNED,\n`float` FLOAT( 10, 2 ),\n`double` DOUBLE,\n`decimal` DECIMAL( 10, 2 ),\n`datetime` DATETIME,\n`timestamp` TIMESTAMP,\n`time` TIME,\n`year` YEAR,\n`char` CHAR( 10 ),\n`tinyblob` TINYBLOB,\n`tinytext` TINYTEXT,\n`blob` BLOB,\n`mediumblob` MEDIUMBLOB,\n`mediumtext` MEDIUMTEXT,\n`longblob` LONGBLOB,\n`longtext` LONGTEXT,\n`enum` ENUM( '1', '2', '3' ),\n`set` SET( '1', '2', '3' ),\n`bool` BOOL,\n`binary` BINARY( 20 ),\n`varbinary` VARBINARY( 20 ) ) ENGINE = MYISAM")
->>>>>>> be8566f2
 		XCTAssert(qres == true, mysql.errorMessage())
 		
 		for _ in 1...2 {
